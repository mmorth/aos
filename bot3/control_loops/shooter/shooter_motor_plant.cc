#include "frc971/control_loops/shooter/shooter_motor_plant.h"

#include <vector>

#include "frc971/control_loops/state_feedback_loop.h"

namespace bot3 {
namespace control_loops {

<<<<<<< HEAD
StateFeedbackPlantCoefficients<2, 1, 1> MakeShooterPlantCoefficients() {
  Eigen::Matrix<double, 2, 2> A;
  A << 1.0, 0.00994518845675, 0.0, 0.989057756738;
  Eigen::Matrix<double, 2, 1> B;
  B << 0.00267091861198, 0.533205953514;
  Eigen::Matrix<double, 1, 2> C;
  C << 1, 0;
=======
StateFeedbackPlantCoefficients<1, 1, 1> MakeShooterPlantCoefficients() {
  Eigen::Matrix<double, 1, 1> A;
  A << 0.989057756738;
  Eigen::Matrix<double, 1, 1> B;
  B << 0.533205953514;
  Eigen::Matrix<double, 1, 1> C;
  C << 1;
>>>>>>> 8c0eed88
  Eigen::Matrix<double, 1, 1> D;
  D << 0;
  Eigen::Matrix<double, 1, 1> U_max;
  U_max << 12.0;
  Eigen::Matrix<double, 1, 1> U_min;
  U_min << -12.0;
  return StateFeedbackPlantCoefficients<2, 1, 1>(A, B, C, D, U_max, U_min);
}

<<<<<<< HEAD
StateFeedbackController<2, 1, 1> MakeShooterController() {
  Eigen::Matrix<double, 2, 1> L;
  L << 1.08905775674, 29.7111780621;
  Eigen::Matrix<double, 1, 2> K;
  K << 130.450278144, 2.19032372689;
  return StateFeedbackController<2, 1, 1>(L, K, MakeShooterPlantCoefficients());
=======
StateFeedbackController<1, 1, 1> MakeShooterController() {
  Eigen::Matrix<double, 1, 1> L;
  L << 0.539057756738;
  Eigen::Matrix<double, 1, 1> K;
  K << 0.354567977894;
  return StateFeedbackController<1, 1, 1>(L, K, MakeShooterPlantCoefficients());
>>>>>>> 8c0eed88
}

StateFeedbackPlant<2, 1, 1> MakeShooterPlant() {
  ::std::vector<StateFeedbackPlantCoefficients<2, 1, 1> *> plants(1);
  plants[0] = new StateFeedbackPlantCoefficients<2, 1, 1>(MakeShooterPlantCoefficients());
  return StateFeedbackPlant<2, 1, 1>(plants);
}

StateFeedbackLoop<2, 1, 1> MakeShooterLoop() {
  ::std::vector<StateFeedbackController<2, 1, 1> *> controllers(1);
  controllers[0] = new StateFeedbackController<2, 1, 1>(MakeShooterController());
  return StateFeedbackLoop<2, 1, 1>(controllers);
}

}  // namespace control_loops
}  // namespace bot3<|MERGE_RESOLUTION|>--- conflicted
+++ resolved
@@ -7,15 +7,6 @@
 namespace bot3 {
 namespace control_loops {
 
-<<<<<<< HEAD
-StateFeedbackPlantCoefficients<2, 1, 1> MakeShooterPlantCoefficients() {
-  Eigen::Matrix<double, 2, 2> A;
-  A << 1.0, 0.00994518845675, 0.0, 0.989057756738;
-  Eigen::Matrix<double, 2, 1> B;
-  B << 0.00267091861198, 0.533205953514;
-  Eigen::Matrix<double, 1, 2> C;
-  C << 1, 0;
-=======
 StateFeedbackPlantCoefficients<1, 1, 1> MakeShooterPlantCoefficients() {
   Eigen::Matrix<double, 1, 1> A;
   A << 0.989057756738;
@@ -23,7 +14,6 @@
   B << 0.533205953514;
   Eigen::Matrix<double, 1, 1> C;
   C << 1;
->>>>>>> 8c0eed88
   Eigen::Matrix<double, 1, 1> D;
   D << 0;
   Eigen::Matrix<double, 1, 1> U_max;
@@ -33,33 +23,24 @@
   return StateFeedbackPlantCoefficients<2, 1, 1>(A, B, C, D, U_max, U_min);
 }
 
-<<<<<<< HEAD
-StateFeedbackController<2, 1, 1> MakeShooterController() {
-  Eigen::Matrix<double, 2, 1> L;
-  L << 1.08905775674, 29.7111780621;
-  Eigen::Matrix<double, 1, 2> K;
-  K << 130.450278144, 2.19032372689;
-  return StateFeedbackController<2, 1, 1>(L, K, MakeShooterPlantCoefficients());
-=======
 StateFeedbackController<1, 1, 1> MakeShooterController() {
   Eigen::Matrix<double, 1, 1> L;
   L << 0.539057756738;
   Eigen::Matrix<double, 1, 1> K;
   K << 0.354567977894;
   return StateFeedbackController<1, 1, 1>(L, K, MakeShooterPlantCoefficients());
->>>>>>> 8c0eed88
 }
 
-StateFeedbackPlant<2, 1, 1> MakeShooterPlant() {
-  ::std::vector<StateFeedbackPlantCoefficients<2, 1, 1> *> plants(1);
-  plants[0] = new StateFeedbackPlantCoefficients<2, 1, 1>(MakeShooterPlantCoefficients());
-  return StateFeedbackPlant<2, 1, 1>(plants);
+StateFeedbackPlant<1, 1, 1> MakeShooterPlant() {
+  ::std::vector<StateFeedbackPlantCoefficients<1, 1, 1> *> plants(1);
+  plants[0] = new StateFeedbackPlantCoefficients<1, 1, 1>(MakeShooterPlantCoefficients());
+  return StateFeedbackPlant<1, 1, 1>(plants);
 }
 
-StateFeedbackLoop<2, 1, 1> MakeShooterLoop() {
-  ::std::vector<StateFeedbackController<2, 1, 1> *> controllers(1);
-  controllers[0] = new StateFeedbackController<2, 1, 1>(MakeShooterController());
-  return StateFeedbackLoop<2, 1, 1>(controllers);
+StateFeedbackLoop<1, 1, 1> MakeShooterLoop() {
+  ::std::vector<StateFeedbackController<1, 1, 1> *> controllers(1);
+  controllers[0] = new StateFeedbackController<1, 1, 1>(MakeShooterController());
+  return StateFeedbackLoop<1, 1, 1>(controllers);
 }
 
 }  // namespace control_loops
