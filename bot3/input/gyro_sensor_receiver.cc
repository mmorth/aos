--- conflicted
+++ resolved
@@ -66,7 +66,6 @@
         .right_encoder(drivetrain_translate(data()->main.wrist))
         .left_encoder(drivetrain_translate(data()->main.shooter))
         .Send();
-<<<<<<< HEAD
     
     LOG(DEBUG, "battery %f %f %" PRIu16 "\n",
         battery_translate(data()->main.battery_voltage),
@@ -75,13 +74,6 @@
     LOG(DEBUG, "halls l=%f r=%f\n",
         adc_translate(data()->main.left_drive_hall),
         adc_translate(data()->main.right_drive_hall));
-=======
-    LOG(DEBUG, "right: %lf left: %lf angle: %lld \n",
-        drivetrain_translate(data()->main.wrist),
-        drivetrain_translate(data()->main.shooter), data()->gyro_angle);
-
-    shooter.position.MakeWithBuilder().position(drivetrain_translate(data()->main.shooter)).Send();
->>>>>>> e78add7d
   }
 };
 
