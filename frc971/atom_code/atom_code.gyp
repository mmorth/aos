--- conflicted
+++ resolved
@@ -8,14 +8,11 @@
         '../control_loops/control_loops.gyp:DriveTrain',
         '../control_loops/wrist/wrist.gyp:wrist',
         '../control_loops/wrist/wrist.gyp:wrist_lib_test',
-<<<<<<< HEAD
         '../control_loops/index/index.gyp:index',
         '../control_loops/index/index.gyp:index_lib_test',
-=======
         '../control_loops/angle_adjust/angle_adjust.gyp:angle_adjust',
         '../control_loops/angle_adjust/angle_adjust.gyp:angle_adjust_lib_test',
         '../control_loops/angle_adjust/angle_adjust.gyp:angle_adjust_csv',
->>>>>>> 1bbcb026
         '../input/input.gyp:JoystickReader',
         '../input/input.gyp:SensorReader',
         '../input/input.gyp:GyroReader',
