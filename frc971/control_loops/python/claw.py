--- conflicted
+++ resolved
@@ -13,23 +13,14 @@
     self.stall_torque = 2.42
     # Stall Current in Amps
     self.stall_current = 133
-<<<<<<< HEAD
     # Free Speed in RPM
-=======
-    # Free Speed in RPM, pulled from drivetrain
->>>>>>> 06cbbf1a
     self.free_speed = 5500.0
     # Free Current in Amps
     self.free_current = 2.7
     # Moment of inertia of the claw in kg m^2
-<<<<<<< HEAD
     # measured from CAD
     self.J_top = 0.3
     self.J_bottom = 0.9
-=======
-    # approzimately 0.76 (without ball) in CAD
-    self.J = 0.70
->>>>>>> 06cbbf1a
     # Resistance of the motor
     self.R = 12.0 / self.stall_current
     # Motor velocity constant
@@ -131,17 +122,10 @@
     #controlability = controls.ctrb(self.A, self.B);
     #print "Rank of controlability matrix.", numpy.linalg.matrix_rank(controlability)
 
-<<<<<<< HEAD
-    self.Q = numpy.matrix([[(1.0 / (0.40 ** 2.0)), 0.0, 0.0, 0.0],
-                           [0.0, (1.0 / (0.007 ** 2.0)), 0.0, 0.0],
-                           [0.0, 0.0, 0.2, 0.0],
-                           [0.0, 0.0, 0.0, 2.00]])
-=======
     self.Q = numpy.matrix([[(1.0 / (0.10 ** 2.0)), 0.0, 0.0, 0.0],
                            [0.0, (1.0 / (0.06 ** 2.0)), 0.0, 0.0],
                            [0.0, 0.0, 0.10, 0.0],
                            [0.0, 0.0, 0.0, 0.1]])
->>>>>>> 06cbbf1a
 
     self.R = numpy.matrix([[(1.0 / (40.0 ** 2.0)), 0.0],
                            [0.0, (1.0 / (5.0 ** 2.0))]])
@@ -164,7 +148,6 @@
 
     print "K unaugmented"
     print self.K
-<<<<<<< HEAD
     print "B * K unaugmented"
     print self.B * self.K
     F = self.A - self.B * self.K
@@ -172,10 +155,6 @@
     print F
     print "eigenvalues"
     print numpy.linalg.eig(F)[0]
-=======
-    print "Placed controller poles"
-    print numpy.linalg.eig(self.A - self.B * self.K)[0]
->>>>>>> 06cbbf1a
 
     self.rpl = .05
     self.ipl = 0.008
