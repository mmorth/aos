--- conflicted
+++ resolved
@@ -575,11 +575,7 @@
     if (output) output->voltage = 0.0;
   }
 
-<<<<<<< HEAD
-  status->hard_stop_power = PowerToPosition(shooter_.absolute_position());
-=======
   status->hard_stop_power = PositionToPower(shooter_.absolute_position());
->>>>>>> 1c4e1453
 
   if (output) {
     output->latch_piston = latch_piston_;
