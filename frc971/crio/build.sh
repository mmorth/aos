--- conflicted
+++ resolved
@@ -1,7 +1,3 @@
 #!/bin/bash
 
-<<<<<<< HEAD
-../../aos/build/build.sh crio crio.gyp no crio FRC_UserProgram
-=======
-../../aos/build/build.sh crio crio.gyp no crio $1
->>>>>>> dbee6f1f
+../../aos/build/build.sh crio crio.gyp no crio $1