# This file has targets for various external libraries.
# download_externals.sh makes sure that all of them have been downloaded.
{
  'variables': {
    'externals': '<(AOS)/../output/downloaded',
    'externals_abs': '<!(readlink -f ../../output/downloaded)',
    'compiled': '<(externals)/../compiled-arm',
    'compiled_abs': '<(externals_abs)/../compiled-arm',

# These versions have to be kept in sync with the ones in download_externals.sh.
    'eigen_version': '3.1.3',
<<<<<<< HEAD
    'gtest_version': '1.6.0-p2',
=======
    'gtest_version': '1.6.0',
>>>>>>> 11db9dd4
    'onejar_version': '0.97',
    'ctemplate_version': '129',
    'gflags_version': '2.0',
    'libusb_version': '1.0.9',
    'libusb_apiversion': '1.0',
    'compiler_rt_version': 'RELEASE_32_final',
    'libevent_version': '2.0.21',
    'libcdd_version': '094g',
  },
  'targets': [
    {
      'target_name': 'WPILib',
      'type': 'static_library',
      'sources': [
        '<!@(find <(AOS)/externals/WPILib/WPILib/ -name *.cpp)',
      ],
      'cflags!': [
        '-Werror',
        '-ggdb3',
        '-O0'
      ],
      'cflags': [
        '-ggdb1',
        '-O3'
      ],
      'include_dirs': [
        '<(AOS)/externals/WPILib',
        '<(AOS)/externals/WPILib/WPILib',
      ],
      'direct_dependent_settings': {
        'cflags': [
          '-isystem', '<(AOS)/externals/WPILib',
          '-isystem', '<(AOS)/externals/WPILib/WPILib',
        ],
      },
    },
    {
      'target_name': 'WPILib-NetworkRobotValues',
      'type': 'static_library',
      'sources': [
        '<(AOS)/externals/WPILib/WPILib/NetworkRobot/NetworkRobotValues.cpp'
      ],
      'include_dirs': [
        '<(AOS)/externals/WPILib',
      ],
      'direct_dependent_settings': {
        'include_dirs': [
          '<(AOS)/externals/WPILib',
        ],
      },
    },
    {
      'target_name': 'onejar',
      'type': 'none',
      'direct_dependent_settings': {
        'variables': {
          'onejar_jar': '<(externals_abs)/one-jar-boot-<(onejar_version).jar',
        },
      },
    },
    {
      'target_name': 'javacv',
      'type': 'none',
      'variables': {
        'javacv_dir': '<(externals_abs)/javacv-bin',
      },
      'direct_dependent_settings': {
        'include_dirs': [
          '/usr/lib/jvm/default-java/include',
          '/usr/lib/jvm/default-java/include/linux',
        ],
        'variables': {
          'classpath': [
            '<(javacv_dir)/javacv.jar',
            '<(javacv_dir)/javacpp.jar',
            '<(javacv_dir)/javacv-linux-x86.jar',
          ],
        },
      },
    },
    {
      'target_name': 'opencv',
      'type': 'none',
      'link_settings': {
        'libraries': [
          '-lopencv_core',
          '-lopencv_imgproc',
        ],
      },
    },
    {
      'target_name': 'libevent',
      'type': 'none',
      'link_settings': {
        'libraries': ['<(compiled_abs)/libevent-<(libevent_version)-prefix/lib/libevent.a'],
      },
      'direct_dependent_settings': {
        'include_dirs': ['<(compiled)/libevent-<(libevent_version)-prefix/include'],
      },
    },
    {
      'target_name': 'eigen',
      'type': 'none',
      'direct_dependent_settings': {
        'cflags': [
          '-isystem', '<(externals)/eigen-<(eigen_version)'
        ],
      },
    },
    {
      'target_name': 'libjpeg',
      'type': 'none',
      'direct_dependent_settings': {
        'libraries': ['<(compiled_abs)/libjpeg/lib/libjpeg.a'],
        'cflags': [
          '-isystem', '<(compiled)',
        ],
      },
    },
    {
# Dependents should only use the "gtest/gtest_prod.h" header.
# This target is NOT the correct one for "aos/common/gtest_prod.h". That one is
#   aos/common/common.gyp:gtest_prod. This target just deals with setting up to
#   use the gtest header.
      'target_name': 'gtest_prod',
      'type': 'static_library',
      'direct_dependent_settings': {
        'include_dirs': [
          '<(externals)/gtest-<(gtest_version)/include'
        ],
      },
    },
    {
      'target_name': 'gtest',
      'type': 'static_library',
      'sources': [
        '<(externals)/gtest-<(gtest_version)/fused-src/gtest/gtest-all.cc',
      ],
      'dependencies': [
        'gtest_prod',
      ],
      'export_dependent_settings': [
        'gtest_prod',
      ],
      'conditions': [['OS=="crio"', {
            'defines': [
              'GTEST_HAS_TR1_TUPLE=0',
              'GTEST_HAS_STREAM_REDIRECTION=0',
              'GTEST_HAS_POSIX_RE=0', # it only has a broken header...
            ],
            'direct_dependent_settings': {
              'defines': [
                'GTEST_HAS_TR1_TUPLE=0',
                'GTEST_HAS_STREAM_REDIRECTION=0',
                'GTEST_HAS_POSIX_RE=0',
              ],
            },
        }, {
          'sources': [
            '<(externals)/gtest-<(gtest_version)/fused-src/gtest/gtest_main.cc',
          ],
        }]],
      'cflags!': ['-Werror'],
      'direct_dependent_settings': {
        'include_dirs': ['<(externals)/gtest-<(gtest_version)/include'],
        'target_conditions': [
          ['_type=="executable" and is_special_test==0', {
              'product_dir': '<(test_dir)',
            },
          ], ['_type=="executable" and is_special_test==1', {
              'product_dir': '<(test_dir)-special',
            },
          ],
        ],
      },
    },
    {
      'target_name': 'ctemplate',
      'type': 'none',
      'link_settings': {
        'libraries': ['<(compiled_abs)/ctemplate-<(ctemplate_version)-prefix/lib/libctemplate.a'],
      },
      'direct_dependent_settings': {
        'include_dirs': ['<(compiled)/ctemplate-<(ctemplate_version)-prefix/include'],
      },
    },
    {
      'target_name': 'gflags',
      'type': 'none',
      'link_settings': {
        'libraries': ['<(compiled_abs)/gflags-<(gflags_version)-prefix/lib/libgflags.a'],
      },
      'direct_dependent_settings': {
        'include_dirs': ['<(compiled)/gflags-<(gflags_version)-prefix/include'],
      },
    },
    {
      'target_name': 'libusb',
      'type': 'none',
      'link_settings': {
        'libraries': ['<(compiled_abs)/libusb-<(libusb_version)-prefix/lib/libusb-<(libusb_apiversion).a'],
      },
      'direct_dependent_settings': {
        'include_dirs': ['<(compiled)/libusb-<(libusb_version)-prefix/include'],
        'cflags': [
          '-Wno-error=cast-align',
        ],
      },
    },
    {
      'target_name': 'libcdd',
      'type': 'none',
      'link_settings': {
        'libraries': ['<(compiled_abs)/libcdd-<(libcdd_version)-prefix/lib/libcdd.a'],
      },
      'direct_dependent_settings': {
        'include_dirs': ['<(compiled_abs)/'],
      },
    },
  ],
  'includes': [
    'libgcc-additions/libgcc-additions.gypi',
  ],
}<|MERGE_RESOLUTION|>--- conflicted
+++ resolved
@@ -9,11 +9,7 @@
 
 # These versions have to be kept in sync with the ones in download_externals.sh.
     'eigen_version': '3.1.3',
-<<<<<<< HEAD
-    'gtest_version': '1.6.0-p2',
-=======
-    'gtest_version': '1.6.0',
->>>>>>> 11db9dd4
+    'gtest_version': '1.6.0-p1',
     'onejar_version': '0.97',
     'ctemplate_version': '129',
     'gflags_version': '2.0',
