--- conflicted
+++ resolved
@@ -66,8 +66,6 @@
 [ -f ${EIGEN_DIR}.tar.bz2 ] || wget http://bitbucket.org/eigen/eigen/get/${EIGEN_VERSION}.tar.bz2 -O ${EIGEN_DIR}.tar.bz2
 [ -d ${EIGEN_DIR} ] || ( mkdir ${EIGEN_DIR} && tar --strip-components=1 -C ${EIGEN_DIR} -xf ${EIGEN_DIR}.tar.bz2 )
 
-<<<<<<< HEAD
-=======
 # get the LLVM Compiler-RT source
 COMPILER_RT_TAG=RELEASE_32/final
 COMPILER_RT_VERSION=`echo ${COMPILER_RT_TAG} | sed s:/:_:`
@@ -84,7 +82,6 @@
 
 [[ ${IS_CRIO} -eq 1 ]] && exit 0
 
->>>>>>> df5348ae
 # get and build libjpeg
 LIBJPEG_VERSION=8d
 LIBJPEG_DIR=${COMPILED}/jpeg-${LIBJPEG_VERSION}
