/*----------------------------------------------------------------------------*/
/* Copyright (c) FIRST 2008. All Rights Reserved.							  */
/* Open Source Software - may be modified and shared by FRC teams. The code   */
/* must be accompanied by the FIRST BSD license file in $(WIND_BASE)/WPILib.  */
/*----------------------------------------------------------------------------*/

#include "DigitalModule.h"
#include "I2C.h"
#include "PWM.h"
#include "Resource.h"
#include "Synchronized.h"
#include "WPIErrors.h"
#include <math.h>
#include <taskLib.h>

static Resource *DIOChannels = NULL;
static Resource *DO_PWMGenerators[tDIO::kNumSystems] = {NULL};

/**
 * Get an instance of an Digital Module.
 * Singleton digital module creation where a module is allocated on the first use
 * and the same module is returned on subsequent uses.
 *
 * @param moduleNumber The digital module to get (1 or 2).
 */
DigitalModule* DigitalModule::GetInstance(uint8_t moduleNumber)
{
	if (CheckDigitalModule(moduleNumber))
	{
		return (DigitalModule *)GetModule(nLoadOut::kModuleType_Digital, moduleNumber);
	}

	// If this wasn't caught before now, make sure we say what's wrong before we crash
	char buf[64];
	snprintf(buf, 64, "Digital Module %d", moduleNumber);
	wpi_setGlobalWPIErrorWithContext(ModuleIndexOutOfRange, buf);

	return NULL;
}

/**
 * Create a new instance of an digital module.
 * Create an instance of the digital module object. Initialize all the parameters
 * to reasonable values on start.
 * Setting a global value on an digital module can be done only once unless subsequent
 * values are set the previously set value.
 * Digital modules are a singleton, so the constructor is never called outside of this class.
 *
 * @param moduleNumber The digital module to create (1 or 2).
 */
DigitalModule::DigitalModule(uint8_t moduleNumber)
	: Module(nLoadOut::kModuleType_Digital, moduleNumber)
	, m_fpgaDIO (NULL)
{
	Resource::CreateResourceObject(&DIOChannels, tDIO::kNumSystems * kDigitalChannels);
	Resource::CreateResourceObject(&DO_PWMGenerators[m_moduleNumber - 1], tDIO::kNumDO_PWMDutyCycleElements);
	tRioStatusCode localStatus = NiFpga_Status_Success;
	m_fpgaDIO = tDIO::create(m_moduleNumber - 1, &localStatus);
	wpi_setError(localStatus);

	// Make sure that the 9403 IONode has had a chance to initialize before continuing.
	while(m_fpgaDIO->readLoopTiming(&localStatus) == 0) taskDelay(1);
	
	if (m_fpgaDIO->readLoopTiming(&localStatus) != kExpectedLoopTiming)
	{
		char err[128];
<<<<<<< HEAD
		snprintf(err, sizeof(err), "DIO LoopTiming: %d, expecting: %d\n", m_fpgaDIO->readLoopTiming(&localStatus), kExpectedLoopTiming);
=======
		sprintf(err, "DIO LoopTiming: %d, expecting: %lu\n", m_fpgaDIO->readLoopTiming(&localStatus), kExpectedLoopTiming);
>>>>>>> 68749479
		wpi_setWPIErrorWithContext(LoopTimingError, err);
	}
	
    //Calculate the length, in ms, of one DIO loop
    double loopTime = m_fpgaDIO->readLoopTiming(&localStatus)/(kSystemClockTicksPerMicrosecond*1e3);
    
	m_fpgaDIO->writePWMConfig_Period((uint16_t) (PWM::kDefaultPwmPeriod/loopTime + .5), &localStatus);
	m_fpgaDIO->writePWMConfig_MinHigh((uint16_t) ((PWM::kDefaultPwmCenter-PWM::kDefaultPwmStepsDown*loopTime)/loopTime + .5), &localStatus);

	// Ensure that PWM output values are set to OFF
	for (uint32_t pwm_index = 1; pwm_index <= kPwmChannels; pwm_index++)
	{
		SetPWM(pwm_index, PWM::kPwmDisabled);
		SetPWMPeriodScale(pwm_index, 3); // Set all to 4x by default.
	}

	// Turn off all relay outputs.
	m_fpgaDIO->writeSlowValue_RelayFwd(0, &localStatus);
	m_fpgaDIO->writeSlowValue_RelayRev(0, &localStatus);
	wpi_setError(localStatus);

	// Create a semaphore to protect changes to the digital output values
	m_digitalSemaphore = semMCreate(SEM_Q_PRIORITY | SEM_DELETE_SAFE | SEM_INVERSION_SAFE);

	// Create a semaphore to protect changes to the relay values
	m_relaySemaphore = semMCreate(SEM_Q_PRIORITY | SEM_DELETE_SAFE | SEM_INVERSION_SAFE);

	// Create a semaphore to protect changes to the DO PWM config
	m_doPwmSemaphore = semMCreate(SEM_Q_PRIORITY | SEM_DELETE_SAFE | SEM_INVERSION_SAFE);

	AddToSingletonList();
}

DigitalModule::~DigitalModule()
{
	semDelete(m_doPwmSemaphore);
	m_doPwmSemaphore = NULL;
	semDelete(m_relaySemaphore);
	m_relaySemaphore = NULL;
	semDelete(m_digitalSemaphore);
	m_digitalSemaphore = NULL;
	delete m_fpgaDIO;
}

/**
 * Set a PWM channel to the desired value. The values range from 0 to 255 and the period is controlled
 * by the PWM Period and MinHigh registers.
 * 
 * @param channel The PWM channel to set.
 * @param value The PWM value to set.
 */
void DigitalModule::SetPWM(uint32_t channel, uint8_t value)
{
	CheckPWMChannel(channel);
	tRioStatusCode localStatus = NiFpga_Status_Success;
	m_fpgaDIO->writePWMValue(channel - 1, value, &localStatus);
	wpi_setError(localStatus);
}

/**
 * Get a value from a PWM channel. The values range from 0 to 255.
 * 
 * @param channel The PWM channel to read from.
 * @return The raw PWM value.
 */
uint8_t DigitalModule::GetPWM(uint32_t channel)
{
	CheckPWMChannel(channel);
	tRioStatusCode localStatus = NiFpga_Status_Success;
	return m_fpgaDIO->readPWMValue(channel - 1, &localStatus);
	wpi_setError(localStatus);
}

/**
 * Set how how often the PWM signal is squelched, thus scaling the period.
 * 
 * @param channel The PWM channel to configure.
 * @param squelchMask The 2-bit mask of outputs to squelch.
 */
void DigitalModule::SetPWMPeriodScale(uint32_t channel, uint32_t squelchMask)
{
	CheckPWMChannel(channel);
	tRioStatusCode localStatus = NiFpga_Status_Success;
	m_fpgaDIO->writePWMPeriodScale(channel - 1, squelchMask, &localStatus);
	wpi_setError(localStatus);
}

/**
 * Set the state of a relay.
 * Set the state of a relay output to be forward. Relays have two outputs and each is
 * independently set to 0v or 12v.
 */
void DigitalModule::SetRelayForward(uint32_t channel, bool on)
{
<<<<<<< HEAD
  SetRelaysForward(1 << (channel - 1), on ? 0xFF : 0x00);
=======
	tRioStatusCode localStatus = NiFpga_Status_Success;
	CheckRelayChannel(channel);
	{
		Synchronized sync(m_relaySemaphore);
		uint8_t forwardRelays = m_fpgaDIO->readSlowValue_RelayFwd(&localStatus);
		if (on)
			forwardRelays |= 1 << (channel - 1);
		else
			forwardRelays &= ~(1 << (channel - 1));
		m_fpgaDIO->writeSlowValue_RelayFwd(forwardRelays, &localStatus);
	}
	wpi_setError(localStatus);
>>>>>>> 68749479
}

/**
 * Set the state of a relay.
 * Set the state of a relay output to be reverse. Relays have two outputs and each is
 * independently set to 0v or 12v.
 */
void DigitalModule::SetRelayReverse(uint32_t channel, bool on)
{
<<<<<<< HEAD
  SetRelaysReverse(1 << (channel - 1), on ? 0xFF : 0x00);
}

/**
 * Set the state of multiple relays at the same time.
 * For both parameters, 0b100000000 is channel 1 and 0b00000001 is channel 8.
 * @param mask which relays to set
 * @param values what to set the relays to
 */
void DigitalModule::SetRelaysForward(UINT8 mask, UINT8 values) {
  tRioStatusCode localStatus = NiFpga_Status_Success;
  {
    Synchronized sync(m_relaySemaphore);
    UINT8 current = m_fpgaDIO->readSlowValue_RelayFwd(&localStatus);
    // Clearr all of the bits that we're messing with first.
    current &= ~mask;
    // Then set only the ones that are supposed to be set.
    current |= (mask & values);
    m_fpgaDIO->writeSlowValue_RelayFwd(current, &localStatus);
  }
  wpi_setError(localStatus);
}

/**
 * Set the state of multiple relays at the same time.
 * For both parameters, 0b100000000 is channel 1 and 0b00000001 is channel 8.
 * @param mask which relays to set
 * @param values what to set the relays to
 */
void DigitalModule::SetRelaysReverse(UINT8 mask, UINT8 values) {
  tRioStatusCode localStatus = NiFpga_Status_Success;
  {
    Synchronized sync(m_relaySemaphore);
    UINT8 current = m_fpgaDIO->readSlowValue_RelayRev(&localStatus);
    // Clearr all of the bits that we're messing with first.
    current &= ~mask;
    // Then set only the ones that are supposed to be set.
    current |= (mask & values);
    m_fpgaDIO->writeSlowValue_RelayRev(current, &localStatus);
  }
  wpi_setError(localStatus);
=======
	tRioStatusCode localStatus = NiFpga_Status_Success;
	CheckRelayChannel(channel);
	{
		Synchronized sync(m_relaySemaphore);
		uint8_t reverseRelays = m_fpgaDIO->readSlowValue_RelayRev(&localStatus);
		if (on)
			reverseRelays |= 1 << (channel - 1);
		else
			reverseRelays &= ~(1 << (channel - 1));
		m_fpgaDIO->writeSlowValue_RelayRev(reverseRelays, &localStatus);
	}
	wpi_setError(localStatus);
>>>>>>> 68749479
}

/**
 * Get the current state of the forward relay channel
 */
bool DigitalModule::GetRelayForward(uint32_t channel)
{
	tRioStatusCode localStatus = NiFpga_Status_Success;
	uint8_t forwardRelays = m_fpgaDIO->readSlowValue_RelayFwd(&localStatus);
	wpi_setError(localStatus);
	return (forwardRelays & (1 << (channel - 1))) != 0;
}

/**
 * Get the current state of all of the forward relay channels on this module.
 */
uint8_t DigitalModule::GetRelayForward()
{
	tRioStatusCode localStatus = NiFpga_Status_Success;
	uint8_t forwardRelays = m_fpgaDIO->readSlowValue_RelayFwd(&localStatus);
	wpi_setError(localStatus);
	return forwardRelays;
}

/**
 * Get the current state of the reverse relay channel
 */
bool DigitalModule::GetRelayReverse(uint32_t channel)
{
	tRioStatusCode localStatus = NiFpga_Status_Success;
	uint8_t reverseRelays = m_fpgaDIO->readSlowValue_RelayRev(&localStatus);
	wpi_setError(localStatus);
	return (reverseRelays & (1 << (channel - 1))) != 0;
	
}

/**
 * Get the current state of all of the reverse relay channels on this module.
 */
uint8_t DigitalModule::GetRelayReverse()
{
	tRioStatusCode localStatus = NiFpga_Status_Success;
	uint8_t reverseRelays = m_fpgaDIO->readSlowValue_RelayRev(&localStatus);
	wpi_setError(localStatus);
	return reverseRelays;	
}


/**
 * Allocate Digital I/O channels.
 * Allocate channels so that they are not accidently reused. Also the direction is set at the
 * time of the allocation.
 * 
 * @param channel The Digital I/O channel
 * @param input If true open as input; if false open as output
 * @return Was successfully allocated
 */
bool DigitalModule::AllocateDIO(uint32_t channel, bool input)
{
	char buf[64];
	snprintf(buf, 64, "DIO %d (Module %d)", channel, m_moduleNumber);
	if (DIOChannels->Allocate(kDigitalChannels * (m_moduleNumber - 1) +
                            channel - 1, buf, this) == ~0ul) return false;
	tRioStatusCode localStatus = NiFpga_Status_Success;
	{
		Synchronized sync(m_digitalSemaphore);
		uint32_t bitToSet = 1 << (RemapDigitalChannel(channel - 1));
		uint32_t outputEnable = m_fpgaDIO->readOutputEnable(&localStatus);
		uint32_t outputEnableValue;
		if (input)
		{
			outputEnableValue = outputEnable & (~bitToSet); // clear the bit for read
		}
		else
		{
			outputEnableValue = outputEnable | bitToSet; // set the bit for write
		}
		m_fpgaDIO->writeOutputEnable(outputEnableValue, &localStatus);
	}
	wpi_setError(localStatus);
	return true;
}

/**
 * Free the resource associated with a digital I/O channel.
 * 
 * @param channel The Digital I/O channel to free
 */
void DigitalModule::FreeDIO(uint32_t channel)
{
	DIOChannels->Free(kDigitalChannels * (m_moduleNumber - 1) + channel - 1,
                    this);
}

/**
 * Write multiple digital I/O bits to the FPGA at the same time.
 * For both parameters, 0x0001 is channel 16 and 0x8000 is channel 1.
 *
 * @param mask Which bits to modify.
 * @param values What to set all of the bits in mask to.
 */
void DigitalModule::SetDIOs(UINT16 mask, UINT16 values) {
  tRioStatusCode localStatus = NiFpga_Status_Success;
  {
    Synchronized sync(m_digitalSemaphore);
    UINT16 current = m_fpgaDIO->readDO(&localStatus);
    // Clear all of the bits that we're messing with first.
    current &= ~mask;
    // Then set only the ones that are supposed to be set.
    current |= (mask & values);
    m_fpgaDIO->writeDO(current, &localStatus);
  }
  wpi_setError(localStatus);
}

/**
 * Write a digital I/O bit to the FPGA.
 * Set a single value on a digital I/O channel.
 * 
 * @param channel The Digital I/O channel
 * @param value The state to set the digital channel (if it is configured as an output)
 */
<<<<<<< HEAD
void DigitalModule::SetDIO(UINT32 channel, bool value)
{
  SetDIOs(1 << RemapDigitalChannel(channel - 1), value ? 0xFFFF : 0x0000);
=======
void DigitalModule::SetDIO(uint32_t channel, short value)
{
	if (value != 0 && value != 1)
	{
		wpi_setWPIError(NonBinaryDigitalValue);
		if (value != 0)
			value = 1;
	}
	tRioStatusCode localStatus = NiFpga_Status_Success;
	{
		Synchronized sync(m_digitalSemaphore);
		uint16_t currentDIO = m_fpgaDIO->readDO(&localStatus);
		if(value == 0)
		{
			currentDIO = currentDIO & ~(1 << RemapDigitalChannel(channel - 1));
		}
		else if (value == 1)
		{
			currentDIO = currentDIO | (1 << RemapDigitalChannel(channel - 1));
		} 
		m_fpgaDIO->writeDO(currentDIO, &localStatus);
	}
	wpi_setError(localStatus);
>>>>>>> 68749479
}

/**
 * Read a digital I/O bit from the FPGA.
 * Get a single value from a digital I/O channel.
 * 
 * @param channel The digital I/O channel
 * @return The state of the specified channel
 */
bool DigitalModule::GetDIO(uint32_t channel)
{
	tRioStatusCode localStatus = NiFpga_Status_Success;
	uint32_t currentDIO = m_fpgaDIO->readDI(&localStatus);
	wpi_setError(localStatus);

	//Shift 00000001 over channel-1 places.
	//AND it against the currentDIO
	//if it == 0, then return false
	//else return true
	return ((currentDIO >> RemapDigitalChannel(channel - 1)) & 1) != 0;
}

/**
 * Read the state of all the Digital I/O lines from the FPGA
 * These are not remapped to logical order.  They are still in hardware order.
 */
uint16_t DigitalModule::GetDIO()
{
	tRioStatusCode localStatus = NiFpga_Status_Success;
	uint32_t currentDIO = m_fpgaDIO->readDI(&localStatus);
	wpi_setError(localStatus);
	return currentDIO;
}

/**
 * Read the direction of a the Digital I/O lines
 * A 1 bit means output and a 0 bit means input.
 * 
 * @param channel The digital I/O channel
 * @return The direction of the specified channel
 */
bool DigitalModule::GetDIODirection(uint32_t channel)
{
	tRioStatusCode localStatus = NiFpga_Status_Success;
	uint32_t currentOutputEnable = m_fpgaDIO->readOutputEnable(&localStatus);
	wpi_setError(localStatus);
	
	//Shift 00000001 over channel-1 places.
	//AND it against the currentOutputEnable
	//if it == 0, then return false
	//else return true
	return ((currentOutputEnable >> RemapDigitalChannel(channel - 1)) & 1) != 0;
}

/**
 * Read the direction of all the Digital I/O lines from the FPGA
 * A 1 bit means output and a 0 bit means input.
 * These are not remapped to logical order.  They are still in hardware order.
 */
uint16_t DigitalModule::GetDIODirection()
{
	tRioStatusCode localStatus = NiFpga_Status_Success;
	uint32_t currentOutputEnable = m_fpgaDIO->readOutputEnable(&localStatus);
	wpi_setError(localStatus);
	return currentOutputEnable;
}

/**
 * Generate a single pulse.
 * Write a pulse to the specified digital output channel. There can only be a single pulse going at any time.
 * 
 * @param channel The Digital Output channel that the pulse should be output on
 * @param pulseLength The active length of the pulse (in seconds)
 */
void DigitalModule::Pulse(uint32_t channel, float pulseLength)
{
	uint16_t mask = 1 << RemapDigitalChannel(channel - 1);
	tRioStatusCode localStatus = NiFpga_Status_Success;
	m_fpgaDIO->writePulseLength((uint8_t)(1.0e9 * pulseLength / (m_fpgaDIO->readLoopTiming(&localStatus) * 25)), &localStatus);
	m_fpgaDIO->writePulse(mask, &localStatus);
	wpi_setError(localStatus);
}

/**
 * Check a DIO line to see if it is currently generating a pulse.
 * 
 * @return A pulse is in progress
 */
bool DigitalModule::IsPulsing(uint32_t channel)
{
	uint16_t mask = 1 << RemapDigitalChannel(channel - 1);
	tRioStatusCode localStatus = NiFpga_Status_Success;
	uint16_t pulseRegister = m_fpgaDIO->readPulse(&localStatus);
	wpi_setError(localStatus);
	return (pulseRegister & mask) != 0;
}

/**
 * Check if any DIO line is currently generating a pulse.
 * 
 * @return A pulse on some line is in progress
 */
bool DigitalModule::IsPulsing()
{
	tRioStatusCode localStatus = NiFpga_Status_Success;
	uint16_t pulseRegister = m_fpgaDIO->readPulse(&localStatus);
	wpi_setError(localStatus);
	return pulseRegister != 0;
}

/**
 * Allocate a DO PWM Generator.
 * Allocate PWM generators so that they are not accidentally reused.
 * 
 * @return PWM Generator refnum
 */
uint32_t DigitalModule::AllocateDO_PWM()
{
	char buf[64];
	snprintf(buf, 64, "DO_PWM (Module: %d)", m_moduleNumber);
	return DO_PWMGenerators[(m_moduleNumber - 1)]->Allocate(buf, this);
}

/**
 * Free the resource associated with a DO PWM generator.
 * 
 * @param pwmGenerator The pwmGen to free that was allocated with AllocateDO_PWM()
 */
void DigitalModule::FreeDO_PWM(uint32_t pwmGenerator)
{
	if (pwmGenerator == ~0ul) return;
	DO_PWMGenerators[(m_moduleNumber - 1)]->Free(pwmGenerator, this);
}

/**
 * Change the frequency of the DO PWM generator.
 * 
 * The valid range is from 0.6 Hz to 19 kHz.  The frequency resolution is logarithmic.
 * 
 * @param rate The frequency to output all digital output PWM signals on this module.
 */
void DigitalModule::SetDO_PWMRate(float rate)
{
	// Currently rounding in the log rate domain... heavy weight toward picking a higher freq.
	// TODO: Round in the linear rate domain.
	tRioStatusCode localStatus = NiFpga_Status_Success;
	uint8_t pwmPeriodPower = (uint8_t)(log(1.0 / (m_fpgaDIO->readLoopTiming(&localStatus) * 0.25E-6 * rate))/log(2.0) + 0.5);
	m_fpgaDIO->writeDO_PWMConfig_PeriodPower(pwmPeriodPower, &localStatus);
	wpi_setError(localStatus);
}

/**
 * Configure which DO channel the PWM signal is output on
 * 
 * @param pwmGenerator The generator index reserved by AllocateDO_PWM()
 * @param channel The Digital Output channel to output on
 */
void DigitalModule::SetDO_PWMOutputChannel(uint32_t pwmGenerator, uint32_t channel)
{
	if (pwmGenerator == ~0ul) return;
	tRioStatusCode localStatus = NiFpga_Status_Success;
	switch(pwmGenerator)
	{
	case 0:
		m_fpgaDIO->writeDO_PWMConfig_OutputSelect_0(RemapDigitalChannel(channel - 1), &localStatus);
		break;
	case 1:
		m_fpgaDIO->writeDO_PWMConfig_OutputSelect_1(RemapDigitalChannel(channel - 1), &localStatus);
		break;
	case 2:
		m_fpgaDIO->writeDO_PWMConfig_OutputSelect_2(RemapDigitalChannel(channel - 1), &localStatus);
		break;
	case 3:
		m_fpgaDIO->writeDO_PWMConfig_OutputSelect_3(RemapDigitalChannel(channel - 1), &localStatus);
		break;
	}
	wpi_setError(localStatus);
}

/**
 * Configure the duty-cycle of the PWM generator
 * 
 * @param pwmGenerator The generator index reserved by AllocateDO_PWM()
 * @param dutyCycle The percent duty cycle to output [0..1].
 */
void DigitalModule::SetDO_PWMDutyCycle(uint32_t pwmGenerator, float dutyCycle)
{
	if (pwmGenerator == ~0ul) return;
	if (dutyCycle > 1.0) dutyCycle = 1.0;
	if (dutyCycle < 0.0) dutyCycle = 0.0;
	float rawDutyCycle = 256.0 * dutyCycle;
	if (rawDutyCycle > 255.5) rawDutyCycle = 255.5;
	tRioStatusCode localStatus = NiFpga_Status_Success;
	{
		Synchronized sync(m_doPwmSemaphore);
		uint8_t pwmPeriodPower = m_fpgaDIO->readDO_PWMConfig_PeriodPower(&localStatus);
		if (pwmPeriodPower < 4)
		{
			// The resolution of the duty cycle drops close to the highest frequencies.
			rawDutyCycle = rawDutyCycle / pow(2.0, 4 - pwmPeriodPower);
		}
		m_fpgaDIO->writeDO_PWMDutyCycle(pwmGenerator, (uint8_t)rawDutyCycle, &localStatus);
	}
	wpi_setError(localStatus);
}

/**
 * Get the loop timing of the Digital Module
 * 
 * @return The loop time
 */
uint16_t DigitalModule::GetLoopTiming()
{
	tRioStatusCode localStatus = NiFpga_Status_Success;
	uint16_t timing = m_fpgaDIO->readLoopTiming(&localStatus);
	wpi_setError(localStatus);
	
	return timing;
}

/**
 * Return a pointer to an I2C object for this digital module
 * The caller is responsible for deleting the pointer.
 * 
 * @param address The address of the device on the I2C bus
 * @return A pointer to an I2C object to talk to the device at address
 */
I2C* DigitalModule::GetI2C(uint32_t address)
{
	return new I2C(this, address);
}

<|MERGE_RESOLUTION|>--- conflicted
+++ resolved
@@ -64,11 +64,7 @@
 	if (m_fpgaDIO->readLoopTiming(&localStatus) != kExpectedLoopTiming)
 	{
 		char err[128];
-<<<<<<< HEAD
-		snprintf(err, sizeof(err), "DIO LoopTiming: %d, expecting: %d\n", m_fpgaDIO->readLoopTiming(&localStatus), kExpectedLoopTiming);
-=======
-		sprintf(err, "DIO LoopTiming: %d, expecting: %lu\n", m_fpgaDIO->readLoopTiming(&localStatus), kExpectedLoopTiming);
->>>>>>> 68749479
+		snprintf(err, sizeof(err), "DIO LoopTiming: %d, expecting: %lu\n", m_fpgaDIO->readLoopTiming(&localStatus), kExpectedLoopTiming);
 		wpi_setWPIErrorWithContext(LoopTimingError, err);
 	}
 	
@@ -163,22 +159,7 @@
  */
 void DigitalModule::SetRelayForward(uint32_t channel, bool on)
 {
-<<<<<<< HEAD
   SetRelaysForward(1 << (channel - 1), on ? 0xFF : 0x00);
-=======
-	tRioStatusCode localStatus = NiFpga_Status_Success;
-	CheckRelayChannel(channel);
-	{
-		Synchronized sync(m_relaySemaphore);
-		uint8_t forwardRelays = m_fpgaDIO->readSlowValue_RelayFwd(&localStatus);
-		if (on)
-			forwardRelays |= 1 << (channel - 1);
-		else
-			forwardRelays &= ~(1 << (channel - 1));
-		m_fpgaDIO->writeSlowValue_RelayFwd(forwardRelays, &localStatus);
-	}
-	wpi_setError(localStatus);
->>>>>>> 68749479
 }
 
 /**
@@ -188,7 +169,6 @@
  */
 void DigitalModule::SetRelayReverse(uint32_t channel, bool on)
 {
-<<<<<<< HEAD
   SetRelaysReverse(1 << (channel - 1), on ? 0xFF : 0x00);
 }
 
@@ -198,11 +178,11 @@
  * @param mask which relays to set
  * @param values what to set the relays to
  */
-void DigitalModule::SetRelaysForward(UINT8 mask, UINT8 values) {
+void DigitalModule::SetRelaysForward(uint8_t mask, uint8_t values) {
   tRioStatusCode localStatus = NiFpga_Status_Success;
   {
     Synchronized sync(m_relaySemaphore);
-    UINT8 current = m_fpgaDIO->readSlowValue_RelayFwd(&localStatus);
+    uint8_t current = m_fpgaDIO->readSlowValue_RelayFwd(&localStatus);
     // Clearr all of the bits that we're messing with first.
     current &= ~mask;
     // Then set only the ones that are supposed to be set.
@@ -218,11 +198,11 @@
  * @param mask which relays to set
  * @param values what to set the relays to
  */
-void DigitalModule::SetRelaysReverse(UINT8 mask, UINT8 values) {
+void DigitalModule::SetRelaysReverse(uint8_t mask, uint8_t values) {
   tRioStatusCode localStatus = NiFpga_Status_Success;
   {
     Synchronized sync(m_relaySemaphore);
-    UINT8 current = m_fpgaDIO->readSlowValue_RelayRev(&localStatus);
+    uint8_t current = m_fpgaDIO->readSlowValue_RelayRev(&localStatus);
     // Clearr all of the bits that we're messing with first.
     current &= ~mask;
     // Then set only the ones that are supposed to be set.
@@ -230,20 +210,6 @@
     m_fpgaDIO->writeSlowValue_RelayRev(current, &localStatus);
   }
   wpi_setError(localStatus);
-=======
-	tRioStatusCode localStatus = NiFpga_Status_Success;
-	CheckRelayChannel(channel);
-	{
-		Synchronized sync(m_relaySemaphore);
-		uint8_t reverseRelays = m_fpgaDIO->readSlowValue_RelayRev(&localStatus);
-		if (on)
-			reverseRelays |= 1 << (channel - 1);
-		else
-			reverseRelays &= ~(1 << (channel - 1));
-		m_fpgaDIO->writeSlowValue_RelayRev(reverseRelays, &localStatus);
-	}
-	wpi_setError(localStatus);
->>>>>>> 68749479
 }
 
 /**
@@ -345,11 +311,11 @@
  * @param mask Which bits to modify.
  * @param values What to set all of the bits in mask to.
  */
-void DigitalModule::SetDIOs(UINT16 mask, UINT16 values) {
+void DigitalModule::SetDIOs(uint16_t mask, uint16_t values) {
   tRioStatusCode localStatus = NiFpga_Status_Success;
   {
     Synchronized sync(m_digitalSemaphore);
-    UINT16 current = m_fpgaDIO->readDO(&localStatus);
+    uint16_t current = m_fpgaDIO->readDO(&localStatus);
     // Clear all of the bits that we're messing with first.
     current &= ~mask;
     // Then set only the ones that are supposed to be set.
@@ -366,35 +332,9 @@
  * @param channel The Digital I/O channel
  * @param value The state to set the digital channel (if it is configured as an output)
  */
-<<<<<<< HEAD
-void DigitalModule::SetDIO(UINT32 channel, bool value)
+void DigitalModule::SetDIO(uint32_t channel, bool value)
 {
   SetDIOs(1 << RemapDigitalChannel(channel - 1), value ? 0xFFFF : 0x0000);
-=======
-void DigitalModule::SetDIO(uint32_t channel, short value)
-{
-	if (value != 0 && value != 1)
-	{
-		wpi_setWPIError(NonBinaryDigitalValue);
-		if (value != 0)
-			value = 1;
-	}
-	tRioStatusCode localStatus = NiFpga_Status_Success;
-	{
-		Synchronized sync(m_digitalSemaphore);
-		uint16_t currentDIO = m_fpgaDIO->readDO(&localStatus);
-		if(value == 0)
-		{
-			currentDIO = currentDIO & ~(1 << RemapDigitalChannel(channel - 1));
-		}
-		else if (value == 1)
-		{
-			currentDIO = currentDIO | (1 << RemapDigitalChannel(channel - 1));
-		} 
-		m_fpgaDIO->writeDO(currentDIO, &localStatus);
-	}
-	wpi_setError(localStatus);
->>>>>>> 68749479
 }
 
 /**
