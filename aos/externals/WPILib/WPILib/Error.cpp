/*----------------------------------------------------------------------------*/
/* Copyright (c) FIRST 2008. All Rights Reserved.							  */
/* Open Source Software - may be modified and shared by FRC teams. The code   */
/* must be accompanied by the FIRST BSD license file in $(WIND_BASE)/WPILib.  */
/*----------------------------------------------------------------------------*/

#include "Error.h"

#include <taskLib.h>

#include "NetworkCommunication/FRCComm.h"
#include "Timer.h"
#include "Utility.h"

bool Error::m_stackTraceEnabled = false;
bool Error::m_suspendOnErrorEnabled = false;

Error::Error()
	: m_code(0)
	, m_lineNumber(0)
	, m_originatingObject(NULL)
	, m_timestamp (0.0)
{}

Error::~Error()
{}

/**
 * Clones another error into this if this is currently clear. If not, does
 * nothing.
 * This is necessary because just using "if (!IsClear()) Clone(error)" has a
 * race condition which this method does not.
 * Cloning 2 errors into each other at the same time can lead to deadlocks!
 */
void Error::CloneIfClear(const Error &error) {
  Synchronized sync(m_semaphore);
  if (IsClear()) {
    DoClone(error);
  }
}

/**
 * Clones another error into this object.
 * Cloning 2 errors into each other at the same time can lead to deadlocks!
 */
void Error::Clone(const Error &error) {
  Synchronized sync(m_semaphore);
  DoClone(error);
}

void Error::DoClone(const Error &error)
{
  Synchronized sync(error.m_semaphore);
	m_code = error.m_code;
	m_message = error.m_message;
	m_filename = error.m_filename;
	m_function = error.m_function;
	m_lineNumber = error.m_lineNumber;
	m_originatingObject = error.m_originatingObject;
	m_timestamp = error.m_timestamp;
}

bool Error::IsClear() const { return GetCode() == 0; }

Error::Code Error::GetCode() const
{	return m_code;  }

std::string Error::GetMessage() const
{	return m_message;  }

std::string Error::GetFilename() const
{	return m_filename;  }

std::string Error::GetFunction() const
{	return m_function;  }

UINT32 Error::GetLineNumber() const
{	return m_lineNumber;  }

const ErrorBase* Error::GetOriginatingObject() const
{	return m_originatingObject;  }

double Error::GetTime() const
{	return m_timestamp;  }

void Error::Set(Code code, const char* contextMessage, const char* filename,
                const char* function, UINT32 lineNumber,
                const ErrorBase* originatingObject)  {
  Synchronized sync(m_semaphore);
	m_code = code;
	m_message = contextMessage;
	m_filename = filename;
	m_function = function;
	m_lineNumber = lineNumber;
	m_originatingObject = originatingObject;
	m_timestamp = GetTime();

	Report();

	if (m_suspendOnErrorEnabled) taskSuspend(0 /*self*/);
}

void Error::Report() const
{
	// Error string buffers
	char error[256];
	char error_with_code[256];

	// Build error strings
	if (m_code != -1 && m_code != 1)
	{
<<<<<<< HEAD
		snprintf(error, sizeof(error),
             "%s: status = %d (0x%08X) %s ...in %s() in %s at line %d\n",
				     m_code < 0 ? "ERROR" : "WARNING", (INT32)m_code,
             (UINT32)m_code, m_message.c_str(),
				     m_function.c_str(), m_filename.c_str(), m_lineNumber);
		snprintf(error_with_code, sizeof(error_with_code),
             "<Code>%d %s", (INT32)m_code, error);
	} else {
		snprintf(error, sizeof(error),
             "%s: %s ...in %s() in %s at line %d\n",
             m_code < 0 ? "ERROR" : "WARNING", m_message.c_str(),
				     m_function.c_str(), m_filename.c_str(), m_lineNumber);
		strncpy(error_with_code, error, sizeof(error_with_code));
=======
		snprintf(error, sizeof(error), "%s: status = %d (0x%08X) %s ...in %s() in %s at line %d\n",
				m_code < 0 ? "ERROR" : "WARNING", (INT32)m_code, (UINT32)m_code, m_message.c_str(),
				m_function.c_str(), m_filename.c_str(), m_lineNumber);
		snprintf(error_with_code, sizeof(error_with_code), "<Code>%d %s", (INT32)m_code, error);
	} else {
		snprintf(error, sizeof(error), "ERROR: %s ...in %s() in %s at line %d\n", m_message.c_str(),
				m_function.c_str(), m_filename.c_str(), m_lineNumber);
		strcpy(error_with_code, error);
>>>>>>> adefff72
	}
	// TODO: Add logging to disk

	// Send to the DriverStation
	setErrorData(error_with_code, strlen(error_with_code), 100);

	// Print to console
	printf("\n\n>>>>%s", error);

	if (m_stackTraceEnabled)
	{
		printf("-----------<Stack Trace>----------------\n");
		wpi_selfTrace();
	}
}

void Error::Clear()
{
  Synchronized sync(m_semaphore);
	m_code = 0;
	m_message = "";
	m_filename = "";
	m_function = "";
	m_lineNumber = 0;
	m_originatingObject = NULL;
	m_timestamp = 0.0;
}
<|MERGE_RESOLUTION|>--- conflicted
+++ resolved
@@ -109,7 +109,6 @@
 	// Build error strings
 	if (m_code != -1 && m_code != 1)
 	{
-<<<<<<< HEAD
 		snprintf(error, sizeof(error),
              "%s: status = %d (0x%08X) %s ...in %s() in %s at line %d\n",
 				     m_code < 0 ? "ERROR" : "WARNING", (INT32)m_code,
@@ -123,16 +122,6 @@
              m_code < 0 ? "ERROR" : "WARNING", m_message.c_str(),
 				     m_function.c_str(), m_filename.c_str(), m_lineNumber);
 		strncpy(error_with_code, error, sizeof(error_with_code));
-=======
-		snprintf(error, sizeof(error), "%s: status = %d (0x%08X) %s ...in %s() in %s at line %d\n",
-				m_code < 0 ? "ERROR" : "WARNING", (INT32)m_code, (UINT32)m_code, m_message.c_str(),
-				m_function.c_str(), m_filename.c_str(), m_lineNumber);
-		snprintf(error_with_code, sizeof(error_with_code), "<Code>%d %s", (INT32)m_code, error);
-	} else {
-		snprintf(error, sizeof(error), "ERROR: %s ...in %s() in %s at line %d\n", m_message.c_str(),
-				m_function.c_str(), m_filename.c_str(), m_lineNumber);
-		strcpy(error_with_code, error);
->>>>>>> adefff72
 	}
 	// TODO: Add logging to disk
 
