/*
 * SocketServerStreamProvider.cpp
 *
 *  Created on: Sep 27, 2012
 *      Author: Mitchell Wills
 */

#include "networktables2/stream/SocketServerStreamProvider.h"
#include "networktables2/stream/FDIOStream.h"
#include "networktables2/util/IOException.h"

#include <strings.h>
#include <cstring>
#include <errno.h>
#ifdef _WRS_KERNEL
#include <inetLib.h>
#include <selectLib.h>
#include <sockLib.h>
#include <taskLib.h>
#include <usrLib.h>
#include <ioLib.h>
#include <netinet/in.h>
#include <netinet/tcp.h>
#else
#include <stdlib.h>
#include <stdio.h>
#include <sys/types.h>
#include <unistd.h>
#ifdef WIN32
#include <windows.h>
#include <winsock.h>
#include <winsock2.h>
#include <wininet.h>
#include <ws2tcpip.h>
#else
#include <sys/socket.h>
#include <sys/un.h>
#include <netinet/in.h>
#include <netinet/tcp.h>
#endif
#endif

#ifndef _WRS_KERNEL
#define ERROR -1
#endif

#if defined(WIN32) || defined(_WRS_KERNEL)
typedef int addrlen_t;
#else
typedef socklen_t addrlen_t;
#endif


SocketServerStreamProvider::SocketServerStreamProvider(int port){
	struct sockaddr_in serverAddr;
	int sockAddrSize = sizeof(serverAddr);
	memset(&serverAddr, 0, sockAddrSize);

#ifdef _WRS_KERNEL
	serverAddr.sin_len = (u_char)sockAddrSize;
#endif
	serverAddr.sin_family = AF_INET;
	serverAddr.sin_port = htons(port);
	serverAddr.sin_addr.s_addr = htonl(INADDR_ANY);

	if ((serverSocket = socket(AF_INET, SOCK_STREAM, 0)) == ERROR)
	{
		throw IOException("Error creating server socket", errno);
	}

	// Set the TCP socket so that it can be reused if it is in the wait state.
	int reuseAddr = 1;
	setsockopt(serverSocket, SOL_SOCKET, SO_REUSEADDR, (char *)&reuseAddr, sizeof(reuseAddr));

	// Bind socket to local address.
	if (bind(serverSocket, (struct sockaddr *)&serverAddr, sockAddrSize) == ERROR)
	{
		::close(serverSocket);
		throw IOException("Could not bind server socket", errno);
	}

	if (listen(serverSocket, 1) == ERROR)
	{
		::close(serverSocket);
		throw IOException("Could not listen on server socket", errno);
	}
}
SocketServerStreamProvider::~SocketServerStreamProvider(){
	close();
}


IOStream* SocketServerStreamProvider::accept(){
	struct timeval timeout;
	// Check for a shutdown once per second
	while (true)
	{
		fd_set fdSet;

		FD_ZERO(&fdSet);
		FD_SET(serverSocket, &fdSet);
<<<<<<< HEAD
		if (select(FD_SETSIZE, &fdSet, NULL, NULL, &timeout) > 0)
		{
			if (FD_ISSET(serverSocket, &fdSet))
			{
				struct sockaddr clientAddr = {0};
				addrlen_t clientAddrSize = 0;
				int connectedSocket = ::accept(serverSocket, &clientAddr, &clientAddrSize);
				if (connectedSocket == ERROR)
					return NULL;
				
				//int on = 1;
				//setsockopt(connectedSocket, IPPROTO_TCP, TCP_NODELAY, (char *)&on, sizeof(on));
=======
		timeout.tv_sec = 1;
		timeout.tv_usec = 0;
		int select_result = select(FD_SETSIZE, &fdSet, NULL, NULL, &timeout);
		if ( select_result < 0)
		  return NULL;

		if (FD_ISSET(serverSocket, &fdSet))
		  {
		    struct sockaddr clientAddr;
		    memset(&clientAddr, 0, sizeof(struct sockaddr));
		    addrlen_t clientAddrSize = sizeof(clientAddr);
		    int connectedSocket = ::accept(serverSocket, &clientAddr, &clientAddrSize);
		    if (connectedSocket == ERROR)
		      return NULL;
>>>>>>> 68749479
				
		    return new FDIOStream(connectedSocket);
		  }

		
	}
	return NULL;
}

void SocketServerStreamProvider::close(){
	::close(serverSocket);
}<|MERGE_RESOLUTION|>--- conflicted
+++ resolved
@@ -99,20 +99,6 @@
 
 		FD_ZERO(&fdSet);
 		FD_SET(serverSocket, &fdSet);
-<<<<<<< HEAD
-		if (select(FD_SETSIZE, &fdSet, NULL, NULL, &timeout) > 0)
-		{
-			if (FD_ISSET(serverSocket, &fdSet))
-			{
-				struct sockaddr clientAddr = {0};
-				addrlen_t clientAddrSize = 0;
-				int connectedSocket = ::accept(serverSocket, &clientAddr, &clientAddrSize);
-				if (connectedSocket == ERROR)
-					return NULL;
-				
-				//int on = 1;
-				//setsockopt(connectedSocket, IPPROTO_TCP, TCP_NODELAY, (char *)&on, sizeof(on));
-=======
 		timeout.tv_sec = 1;
 		timeout.tv_usec = 0;
 		int select_result = select(FD_SETSIZE, &fdSet, NULL, NULL, &timeout);
@@ -127,7 +113,6 @@
 		    int connectedSocket = ::accept(serverSocket, &clientAddr, &clientAddrSize);
 		    if (connectedSocket == ERROR)
 		      return NULL;
->>>>>>> 68749479
 				
 		    return new FDIOStream(connectedSocket);
 		  }
