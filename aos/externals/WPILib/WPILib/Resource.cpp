/*----------------------------------------------------------------------------*/
/* Copyright (c) FIRST 2008. All Rights Reserved.							  */
/* Open Source Software - may be modified and shared by FRC teams. The code   */
/* must be accompanied by the FIRST BSD license file in $(WIND_BASE)/WPILib.  */
/*----------------------------------------------------------------------------*/

#include "Resource.h"
#include "WPIErrors.h"

ReentrantSemaphore Resource::m_createLock;

/**
 * Allocate storage for a new instance of Resource.
 * Allocate a bool array of values that will get initialized to indicate that no resources
 * have been allocated yet. The indicies of the resources are [0 .. elements - 1].
 */
Resource::Resource(uint32_t elements)
{
	Synchronized sync(m_createLock);
	m_size = elements;
	m_isAllocated = new bool[m_size];
	for (uint32_t i=0; i < m_size; i++)
	{
		m_isAllocated[i] = false;
	}
}

/**
 * Factory method to create a Resource allocation-tracker *if* needed.
 * Handles the necessary synchronization internally.
 *
 * @param r -- address of the caller's Resource pointer. If *r == NULL, this
 *    will construct a Resource and make *r point to it. If *r != NULL, i.e.
 *    the caller already has a Resource instance, this won't do anything.
 * @param elements -- the number of elements for this Resource allocator to
 *    track, that is, it will allocate resource numbers in the range
 *    [0 .. elements - 1].
 */
/*static*/ void Resource::CreateResourceObject(Resource **r, uint32_t elements)
{
	Synchronized sync(m_createLock);
	if (*r == NULL)
	{
		*r = new Resource(elements);
	}
}

/**
 * Delete the allocated array or resources.
 * This happens when the module is unloaded (provided it was statically allocated).
 */
Resource::~Resource()
{
	delete[] m_isAllocated;
}

/**
 * Allocate a resource.
 * When a resource is requested, mark it allocated. In this case, a free resource value
 * within the range is located and returned after it is marked allocated.
 */
<<<<<<< HEAD
UINT32 Resource::Allocate(const char *resourceDesc, const ErrorBase *error)
=======
uint32_t Resource::Allocate(const char *resourceDesc)
>>>>>>> 68749479
{
	Synchronized sync(m_allocateLock);
	for (uint32_t i=0; i < m_size; i++)
	{
		if (!m_isAllocated[i])
		{
			m_isAllocated[i] = true;
			return i;
		}
	}
	wpi_setStaticWPIErrorWithContext(error, NoAvailableResources, resourceDesc);
	return ~0ul;
}

/**
 * Allocate a specific resource value.
 * The user requests a specific resource value, i.e. channel number and it is verified
 * unallocated, then returned.
 */
<<<<<<< HEAD
UINT32 Resource::Allocate(UINT32 index, const char *resourceDesc,
                          const ErrorBase *error)
=======
uint32_t Resource::Allocate(uint32_t index, const char *resourceDesc)
>>>>>>> 68749479
{
	Synchronized sync(m_allocateLock);
	if (index >= m_size)
	{
		wpi_setStaticWPIErrorWithContext(error, ChannelIndexOutOfRange, resourceDesc);
		return ~0ul;
	}
	if ( m_isAllocated[index] )
	{
		wpi_setStaticWPIErrorWithContext(error, ResourceAlreadyAllocated, resourceDesc);
		return ~0ul;
	}
	m_isAllocated[index] = true;
	return index;
}


/**
 * Free an allocated resource.
 * After a resource is no longer needed, for example a destructor is called for a channel assignment
 * class, Free will release the resource value so it can be reused somewhere else in the program.
 */
<<<<<<< HEAD
void Resource::Free(UINT32 index, const ErrorBase *error)
=======
void Resource::Free(uint32_t index)
>>>>>>> 68749479
{
	Synchronized sync(m_allocateLock);
	if (index == ~0ul) return;
	if (index >= m_size)
	{
		wpi_setStaticWPIError(error, NotAllocated);
		return;
	}
	if (!m_isAllocated[index])
	{
		wpi_setStaticWPIError(error, NotAllocated);
		return;
	}
	m_isAllocated[index] = false;
}<|MERGE_RESOLUTION|>--- conflicted
+++ resolved
@@ -59,11 +59,7 @@
  * When a resource is requested, mark it allocated. In this case, a free resource value
  * within the range is located and returned after it is marked allocated.
  */
-<<<<<<< HEAD
-UINT32 Resource::Allocate(const char *resourceDesc, const ErrorBase *error)
-=======
-uint32_t Resource::Allocate(const char *resourceDesc)
->>>>>>> 68749479
+uint32_t Resource::Allocate(const char *resourceDesc, const ErrorBase *error)
 {
 	Synchronized sync(m_allocateLock);
 	for (uint32_t i=0; i < m_size; i++)
@@ -83,12 +79,8 @@
  * The user requests a specific resource value, i.e. channel number and it is verified
  * unallocated, then returned.
  */
-<<<<<<< HEAD
-UINT32 Resource::Allocate(UINT32 index, const char *resourceDesc,
-                          const ErrorBase *error)
-=======
-uint32_t Resource::Allocate(uint32_t index, const char *resourceDesc)
->>>>>>> 68749479
+uint32_t Resource::Allocate(uint32_t index, const char *resourceDesc,
+                            const ErrorBase *error)
 {
 	Synchronized sync(m_allocateLock);
 	if (index >= m_size)
@@ -111,11 +103,7 @@
  * After a resource is no longer needed, for example a destructor is called for a channel assignment
  * class, Free will release the resource value so it can be reused somewhere else in the program.
  */
-<<<<<<< HEAD
-void Resource::Free(UINT32 index, const ErrorBase *error)
-=======
-void Resource::Free(uint32_t index)
->>>>>>> 68749479
+void Resource::Free(uint32_t index, const ErrorBase *error)
 {
 	Synchronized sync(m_allocateLock);
 	if (index == ~0ul) return;
