--- conflicted
+++ resolved
@@ -21,11 +21,7 @@
 	static Module *GetModule(nLoadOut::tModuleType type, uint8_t number);
 
 protected:
-<<<<<<< HEAD
-	Module(nLoadOut::tModuleType type, UINT8 number);
-=======
-	explicit Module(nLoadOut::tModuleType type, uint8_t number);
->>>>>>> 68749479
+	Module(nLoadOut::tModuleType type, uint8_t number);
 	virtual ~Module();
 
 	nLoadOut::tModuleType m_moduleType; ///< The type of module represented.
