/*----------------------------------------------------------------------------*/
/* Copyright (c) FIRST 2008. All Rights Reserved.							  */
/* Open Source Software - may be modified and shared by FRC teams. The code   */
/* must be accompanied by the FIRST BSD license file in $(WIND_BASE)/WPILib.  */
/*----------------------------------------------------------------------------*/

#ifndef __DRIVER_STATION_H__
#define __DRIVER_STATION_H__

#include "Dashboard.h"
#include "DriverStationEnhancedIO.h"
#include "SensorBase.h"
#include "Task.h"
#include "Synchronized.h"
#include "RWLock.h"
#include "Base.h"

struct FRCCommonControlData;
class AnalogChannel;

/**
 * Provide access to the network communication data to / from the Driver Station.
 */
class DriverStation : public SensorBase
{
public:
	enum Alliance {kRed, kBlue, kInvalid};

  // Represents all of the states that FMS thinks of a robot as being in.
  // NOTE: All of the ones except kDisabled mean that the robot is enabled too.
  enum FMSState {
    kDisabled,
    kAutonomous,
    kTeleop,
    kTestMode,
  };

	static DriverStation *GetInstance();

<<<<<<< HEAD
  RWLock::Locker GetDataReadLock();

	static const UINT32 kBatteryModuleNumber = 1;
	static const UINT32 kBatteryChannel = 8;
	static const UINT32 kJoystickPorts = 4;
	static const UINT32 kJoystickAxes = 6;

  /**
   * Returns the pointer to all of the data. This pointer will never change, but
   * its contents will, so make sure to GetDataReadLock() if you want to make
   * sure that it doesn't change while you're using it.
   *
   * You may NOT modify the contents!
   */
  const volatile struct FRCCommonControlData *GetControlData() {
    return m_controlData;
  }

	float GetStickAxis(UINT32 stick, UINT32 axis);
	short GetStickButtons(UINT32 stick);
=======
	static const uint32_t kBatteryModuleNumber = 1;
	static const uint32_t kBatteryChannel = 8;
	static const uint32_t kJoystickPorts = 4;
	static const uint32_t kJoystickAxes = 6;

	float GetStickAxis(uint32_t stick, uint32_t axis);
	short GetStickButtons(uint32_t stick);
>>>>>>> 68749479

	float GetAnalogIn(uint32_t channel);
	bool GetDigitalIn(uint32_t channel);
	void SetDigitalOut(uint32_t channel, bool value);
	bool GetDigitalOut(uint32_t channel);

	bool IsEnabled();
	bool IsDisabled();
  bool IsAutonomous();
	bool IsOperatorControl();
  bool IsTest();
  FMSState GetCurrentState();
	bool IsNewControlData();
	bool IsFMSAttached();

	uint32_t GetPacketNumber();
	Alliance GetAlliance();
	uint32_t GetLocation();
	void WaitForData();
	double GetMatchTime();
	float GetBatteryVoltage();
	uint16_t GetTeamNumber();

	// Get the default dashboard packers. These instances stay around even after
	// a call to SetHigh|LowPriorityDashboardPackerToUse() changes which packer
	// is in use. You can restore the default high priority packer by calling
	// SetHighPriorityDashboardPackerToUse(&GetHighPriorityDashboardPacker()).
	Dashboard& GetHighPriorityDashboardPacker() { return m_dashboardHigh; }
	Dashboard& GetLowPriorityDashboardPacker() { return m_dashboardLow; }

	// Get/set the dashboard packers to use. This can sideline or restore the
	// default packers. Initializing SmartDashboard changes the high priority
	// packer in use so beware that the default packer will then be idle. These
	// methods support any kind of DashboardBase, e.g. a Dashboard or a
	// SmartDashboard.
	DashboardBase* GetHighPriorityDashboardPackerInUse() { return m_dashboardInUseHigh; }
	DashboardBase* GetLowPriorityDashboardPackerInUse() { return m_dashboardInUseLow; }
	void SetHighPriorityDashboardPackerToUse(DashboardBase* db) { m_dashboardInUseHigh = db; }
	void SetLowPriorityDashboardPackerToUse(DashboardBase* db) { m_dashboardInUseLow = db; }

	DriverStationEnhancedIO& GetEnhancedIO() { return m_enhancedIO; }

	void IncrementUpdateNumber() { m_updateNumber++; }
	SEM_ID GetUserStatusDataSem() { return m_statusDataSemaphore; }

	/** Only to be used to tell the Driver Station what code you claim to be executing
	 *   for diagnostic purposes only
	 * @param entering If true, starting disabled code; if false, leaving disabled code */
	void InDisabled(bool entering) {m_userInDisabled=entering;}
	/** Only to be used to tell the Driver Station what code you claim to be executing
	 *   for diagnostic purposes only
	 * @param entering If true, starting autonomous code; if false, leaving autonomous code */
	void InAutonomous(bool entering) {m_userInAutonomous=entering;}
    /** Only to be used to tell the Driver Station what code you claim to be executing
     *   for diagnostic purposes only
     * @param entering If true, starting teleop code; if false, leaving teleop code */
    void InOperatorControl(bool entering) {m_userInTeleop=entering;}
    /** Only to be used to tell the Driver Station what code you claim to be executing
     *   for diagnostic purposes only
     * @param entering If true, starting test code; if false, leaving test code */
    void InTest(bool entering) {m_userInTest=entering;}
  /**
   * Get a pointer to the lock used for the data set by the In* methods.
   * Creating write locks on this is useful if you want to atomically modify the
   * information about what code you claim to be executing.
   * @return A pointer to the lock. Be aware that the code that looks at this
   * state (using a read lock) runs after the code that reads new packets and
   * must finish before a new one can be read.
   * @see #InDisabled(bool)
   * @see #InAutonomous(bool)
   * @see #InOperatorControl(bool)
   * @see #InTest(bool)
   */
  RWLock *GetUserStateLock() { return &m_userStateLock; }

protected:
	DriverStation();
	virtual ~DriverStation();

	void GetData();
	void SetData();

private:
	static DriverStation *m_instance;
<<<<<<< HEAD
  static ReentrantSemaphore m_instanceSemaphore;
	static UINT8 m_updateNumber;
=======
	static uint8_t m_updateNumber;
	///< TODO: Get rid of this and use the semaphore signaling
	static constexpr float kUpdatePeriod = 0.02;
>>>>>>> 68749479

	static void InitTask(DriverStation *ds);
	void Run();

<<<<<<< HEAD
  // Volatile because it gets modified by GetData() in a separate task. Be
  // careful using values out of here (2-byte and 4-byte accesses are safe as
  // long as they're aligned, which all of the ones in here should be). If you
  // need consistent data, use m_dataLock.
  // Const because it should never be modifed except by getCommonControlData,
  // and that call has to const_cast away the volatile anyways.
  const volatile struct FRCCommonControlData *m_controlData;
  // A lock for *m_controlData.
  // Read (not write) RWLock::Lockers for this get given out to users so that
  // they can prevent updates to the data while they are doing stuff with it.
  RWLock m_dataLock;

	UINT8 m_digitalOut;
=======
	struct FRCCommonControlData *m_controlData;
	uint8_t m_digitalOut;
>>>>>>> 68749479
	AnalogChannel *m_batteryChannel;
	SEM_ID m_statusDataSemaphore;
	Task m_task;
	Dashboard m_dashboardHigh;  // the default dashboard packers
	Dashboard m_dashboardLow;
	DashboardBase* m_dashboardInUseHigh;  // the current dashboard packers in use
	DashboardBase* m_dashboardInUseLow;
  // Used to indicate when there is new control data available for
  // IsNewControlData(). A semaphore instead of just a bool to avoid race
  // conditions resulting in missed packets.
	SEM_ID m_newControlData;
	SEM_ID m_packetDataAvailableSem;
	DriverStationEnhancedIO m_enhancedIO;
  // Always empty. Gets semFlushed when there is new data available so that
  // multiple tasks waiting for it can be woken at the same time.
	SEM_ID m_waitForDataSem;
	double m_approxMatchTimeOffset;

  RWLock m_userStateLock;
	bool m_userInDisabled;
	bool m_userInAutonomous;
    bool m_userInTeleop;
    bool m_userInTest;

  DISALLOW_COPY_AND_ASSIGN(DriverStation);
};

#endif
<|MERGE_RESOLUTION|>--- conflicted
+++ resolved
@@ -37,13 +37,12 @@
 
 	static DriverStation *GetInstance();
 
-<<<<<<< HEAD
   RWLock::Locker GetDataReadLock();
 
-	static const UINT32 kBatteryModuleNumber = 1;
-	static const UINT32 kBatteryChannel = 8;
-	static const UINT32 kJoystickPorts = 4;
-	static const UINT32 kJoystickAxes = 6;
+	static const uint32_t kBatteryModuleNumber = 1;
+	static const uint32_t kBatteryChannel = 8;
+	static const uint32_t kJoystickPorts = 4;
+	static const uint32_t kJoystickAxes = 6;
 
   /**
    * Returns the pointer to all of the data. This pointer will never change, but
@@ -56,17 +55,8 @@
     return m_controlData;
   }
 
-	float GetStickAxis(UINT32 stick, UINT32 axis);
-	short GetStickButtons(UINT32 stick);
-=======
-	static const uint32_t kBatteryModuleNumber = 1;
-	static const uint32_t kBatteryChannel = 8;
-	static const uint32_t kJoystickPorts = 4;
-	static const uint32_t kJoystickAxes = 6;
-
 	float GetStickAxis(uint32_t stick, uint32_t axis);
 	short GetStickButtons(uint32_t stick);
->>>>>>> 68749479
 
 	float GetAnalogIn(uint32_t channel);
 	bool GetDigitalIn(uint32_t channel);
@@ -151,19 +141,14 @@
 
 private:
 	static DriverStation *m_instance;
-<<<<<<< HEAD
   static ReentrantSemaphore m_instanceSemaphore;
-	static UINT8 m_updateNumber;
-=======
 	static uint8_t m_updateNumber;
 	///< TODO: Get rid of this and use the semaphore signaling
 	static constexpr float kUpdatePeriod = 0.02;
->>>>>>> 68749479
 
 	static void InitTask(DriverStation *ds);
 	void Run();
 
-<<<<<<< HEAD
   // Volatile because it gets modified by GetData() in a separate task. Be
   // careful using values out of here (2-byte and 4-byte accesses are safe as
   // long as they're aligned, which all of the ones in here should be). If you
@@ -176,11 +161,7 @@
   // they can prevent updates to the data while they are doing stuff with it.
   RWLock m_dataLock;
 
-	UINT8 m_digitalOut;
-=======
-	struct FRCCommonControlData *m_controlData;
 	uint8_t m_digitalOut;
->>>>>>> 68749479
 	AnalogChannel *m_batteryChannel;
 	SEM_ID m_statusDataSemaphore;
 	Task m_task;
