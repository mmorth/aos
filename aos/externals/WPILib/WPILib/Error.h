--- conflicted
+++ resolved
@@ -34,33 +34,21 @@
   void Clone(const Error &error);
 	void Clear();
 	void Set(Code code, const char* contextMessage, const char* filename,
-		const char *function, UINT32 lineNumber, const ErrorBase* originatingObject);
+		const char *function, uint32_t lineNumber, const ErrorBase* originatingObject);
 
   bool IsClear() const;
 	Code GetCode() const;
-<<<<<<< HEAD
   // Have to return by value to avoid race conditions using the result for all
   // of these methods.
   std::string GetMessage() const;
   std::string GetFilename() const;
   std::string GetFunction() const;
-	UINT32 GetLineNumber() const;
+	uint32_t GetLineNumber() const;
 	const ErrorBase* GetOriginatingObject() const;
 	double GetTime() const;
 
   // Enable or disable printing out a stack trace on the console whenever there
   // is an error.
-=======
-	const char *GetMessage() const;
-	const char *GetFilename() const;
-	const char *GetFunction() const;
-	uint32_t GetLineNumber() const;
-	const ErrorBase* GetOriginatingObject() const;
-	double GetTime() const;
-	void Clear();
-	void Set(Code code, const char* contextMessage, const char* filename,
-		const char *function, uint32_t lineNumber, const ErrorBase* originatingObject);
->>>>>>> 68749479
 	static void EnableStackTrace(bool enable) { m_stackTraceEnabled=enable; }
   // Enable or disable having any task that gets an error suspend itself.
 	static void EnableSuspendOnError(bool enable) { m_suspendOnErrorEnabled=enable; }
