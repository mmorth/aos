--- conflicted
+++ resolved
@@ -15,23 +15,13 @@
 #include "WPIErrors.h"
 #include <strLib.h>
 
-<<<<<<< HEAD
-const UINT32 DriverStation::kBatteryModuleNumber;
-const UINT32 DriverStation::kBatteryChannel;
-const UINT32 DriverStation::kJoystickPorts;
-const UINT32 DriverStation::kJoystickAxes;
-DriverStation* DriverStation::m_instance = NULL;
-ReentrantSemaphore DriverStation::m_instanceSemaphore;
-UINT8 DriverStation::m_updateNumber = 0;
-=======
 const uint32_t DriverStation::kBatteryModuleNumber;
 const uint32_t DriverStation::kBatteryChannel;
 const uint32_t DriverStation::kJoystickPorts;
 const uint32_t DriverStation::kJoystickAxes;
-constexpr float DriverStation::kUpdatePeriod;
 DriverStation* DriverStation::m_instance = NULL;
+ReentrantSemaphore DriverStation::m_instanceSemaphore;
 uint8_t DriverStation::m_updateNumber = 0;
->>>>>>> 68749479
 
 /**
  * DriverStation contructor.
@@ -314,12 +304,8 @@
 	if (channel < 1 || channel > 4)
 		wpi_setWPIErrorWithContext(ParameterOutOfRange, "channel must be between 1 and 4");
 
-<<<<<<< HEAD
 	// TODO: Fix the lack of thread safety here (for reported_mask).
-	static UINT8 reported_mask = 0;
-=======
 	static uint8_t reported_mask = 0;
->>>>>>> 68749479
 	if (!(reported_mask & (1 >> channel)))
 	{
 		nUsageReporting::report(nUsageReporting::kResourceType_DriverStationCIO, channel, nUsageReporting::kDriverStationCIO_Analog);
@@ -351,12 +337,8 @@
 	if (channel < 1 || channel > 8)
 		wpi_setWPIErrorWithContext(ParameterOutOfRange, "channel must be between 1 and 8");
 
-<<<<<<< HEAD
 	// TODO: Fix the lack of thread safety here (for reported_mask).
-	static UINT8 reported_mask = 0;
-=======
 	static uint8_t reported_mask = 0;
->>>>>>> 68749479
 	if (!(reported_mask & (1 >> channel)))
 	{
 		nUsageReporting::report(nUsageReporting::kResourceType_DriverStationCIO, channel, nUsageReporting::kDriverStationCIO_DigitalIn);
@@ -380,13 +362,9 @@
 	if (channel < 1 || channel > 8)
 		wpi_setWPIErrorWithContext(ParameterOutOfRange, "channel must be between 1 and 8");
 
-<<<<<<< HEAD
 	// TODO: Fix the lack of thread safety here (for both reported_mask and
   // m_digitalOut).
-	static UINT8 reported_mask = 0;
-=======
 	static uint8_t reported_mask = 0;
->>>>>>> 68749479
 	if (!(reported_mask & (1 >> channel)))
 	{
 		nUsageReporting::report(nUsageReporting::kResourceType_DriverStationCIO, channel, nUsageReporting::kDriverStationCIO_DigitalOut);
