--- conflicted
+++ resolved
@@ -63,46 +63,25 @@
 public:
 	ErrorBase();
 	virtual ~ErrorBase();
-<<<<<<< HEAD
 
 	Error& GetError() const;
 	void SetErrnoError(const char *contextMessage,
-		const char* filename, const char* function, UINT32 lineNumber) const;
+		const char* filename, const char* function, uint32_t lineNumber) const;
 	void SetImaqError(int success, const char *contextMessage,
-        const char* filename, const char* function, UINT32 lineNumber) const;
+        const char* filename, const char* function, uint32_t lineNumber) const;
 	void SetError(Error::Code code, const char *contextMessage,
-		const char* filename, const char* function, UINT32 lineNumber) const;
+		const char* filename, const char* function, uint32_t lineNumber) const;
 	void SetWPIError(const char *errorMessage, const char *contextMessage,
-		const char* filename, const char* function, UINT32 lineNumber) const;
+		const char* filename, const char* function, uint32_t lineNumber) const;
 	void CloneError(const ErrorBase *rhs) const;
 	void ClearError() const;
 	bool StatusIsFatal() const;
-=======
-	virtual Error& GetError();
-	virtual const Error& GetError() const;
-	virtual void SetErrnoError(const char *contextMessage,
-		const char* filename, const char* function, uint32_t lineNumber) const;
-	virtual void SetImaqError(int success, const char *contextMessage,
-        const char* filename, const char* function, uint32_t lineNumber) const;
-	virtual void SetError(Error::Code code, const char *contextMessage,
-		const char* filename, const char* function, uint32_t lineNumber) const;
-	virtual void SetWPIError(const char *errorMessage, const char *contextMessage,
-		const char* filename, const char* function, uint32_t lineNumber) const;
-	virtual void CloneError(ErrorBase *rhs) const;
-	virtual void ClearError() const;
-	virtual bool StatusIsFatal() const;
->>>>>>> 68749479
 	static void SetGlobalError(Error::Code code, const char *contextMessage,
 		const char* filename, const char* function, uint32_t lineNumber);
 	static void SetGlobalWPIError(const char *errorMessage, const char *contextMessage,
-<<<<<<< HEAD
-		const char* filename, const char* function, UINT32 lineNumber);
+		const char* filename, const char* function, uint32_t lineNumber);
 	static const Error& GetGlobalError();
 
-=======
-		const char* filename, const char* function, uint32_t lineNumber);
-	static Error& GetGlobalError();
->>>>>>> 68749479
 protected:
   // This mutable is safe because Error guarantees that all modifications are
   // protected with an internal lock.
