{
  'targets': [
    {
      'target_name': 'http_server',
      'type': 'static_library',
      'sources': [
        'HTTPServer.cpp',
        'evhttp_ctemplate_emitter.cc',
        'ctemplate_cache.cc',
      ],
      'dependencies': [
        '<(EXTERNALS):libevent',
        '<(EXTERNALS):ctemplate',
        '<(AOS)/common/common.gyp:once',
        '<(AOS)/common/common.gyp:common',
        '<(AOS)/common/common.gyp:scoped_fd',
        '<(AOS)/build/aos.gyp:logging',
      ],
      'export_dependent_settings': [
        '<(EXTERNALS):libevent',
        '<(EXTERNALS):ctemplate',
      ],
    },
    {
      'target_name': 'motor_output',
      'type': 'static_library',
      'sources': [
        'motor_output.cc',
      ],
      'dependencies': [
        '<(AOS)/common/network/network.gyp:socket',
        '<(AOS)/common/common.gyp:common',
        '<(AOS)/common/common.gyp:timing',
        '<(EXTERNALS):WPILib-NetworkRobotValues',
<<<<<<< HEAD
=======
        '<(AOS)/build/aos.gyp:logging',
>>>>>>> 00377932
      ],
      'export_dependent_settings': [
        '<(AOS)/common/network/network.gyp:socket',
        '<(EXTERNALS):WPILib-NetworkRobotValues',
      ],
    },
    {
      'target_name': 'motor_output_test',
      'type': 'executable',
      'sources': [
        'motor_output_test.cc',
      ],
      'dependencies': [
        'motor_output',
        '<(EXTERNALS):gtest',
      ],
    },
  ],
}<|MERGE_RESOLUTION|>--- conflicted
+++ resolved
@@ -32,10 +32,7 @@
         '<(AOS)/common/common.gyp:common',
         '<(AOS)/common/common.gyp:timing',
         '<(EXTERNALS):WPILib-NetworkRobotValues',
-<<<<<<< HEAD
-=======
         '<(AOS)/build/aos.gyp:logging',
->>>>>>> 00377932
       ],
       'export_dependent_settings': [
         '<(AOS)/common/network/network.gyp:socket',
