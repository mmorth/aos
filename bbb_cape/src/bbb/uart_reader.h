#ifndef BBB_CAPE_SRC_BBB_UART_READER_H_
#define BBB_CAPE_SRC_BBB_UART_READER_H_

#include <stdint.h>
#include <string.h>

#include "bbb/packet_finder.h"

namespace bbb {

class UartReader : public PacketFinder {
 public:
  UartReader(int32_t baud_rate);
<<<<<<< HEAD
  ~UartReader();
  virtual ssize_t ReadBytes(AlignedChar *dest, size_t max_bytes);
=======
  virtual ~UartReader();

  int ReadBytes(AlignedChar *dest, size_t max_bytes);

 private:
  const int fd_;
>>>>>>> 0b6d9f4f
};

}  // namespace bbb

#endif<|MERGE_RESOLUTION|>--- conflicted
+++ resolved
@@ -11,17 +11,11 @@
 class UartReader : public PacketFinder {
  public:
   UartReader(int32_t baud_rate);
-<<<<<<< HEAD
-  ~UartReader();
+  virtual ~UartReader();
   virtual ssize_t ReadBytes(AlignedChar *dest, size_t max_bytes);
-=======
-  virtual ~UartReader();
-
-  int ReadBytes(AlignedChar *dest, size_t max_bytes);
 
  private:
   const int fd_;
->>>>>>> 0b6d9f4f
 };
 
 }  // namespace bbb
