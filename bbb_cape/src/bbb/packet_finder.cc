#include "bbb/packet_finder.h"

#include <errno.h>
#include <inttypes.h>

#include <algorithm>

#include "aos/common/logging/logging.h"
#include "bbb_cape/src/cape/cows.h"
#include "bbb/crc.h"

namespace bbb {

PacketFinder::PacketFinder()
    : buf_(new AlignedChar[kPacketSize]),
    unstuffed_data_(new AlignedChar[kPacketSize - 4]) {
  int remainder = kPacketSize % 4;
  CHECK(remainder == 0);
}

PacketFinder::~PacketFinder() {
  delete buf_;
  delete unstuffed_data_;
}

// TODO(brians): Figure out why this (sometimes) gets confused right after
// flashing the cape.
bool PacketFinder::FindPacket() {
  // How many 0 bytes we've found at the front so far.
  int zeros_found = 0;
  while (true) {
    size_t already_read = ::std::max(0, packet_bytes_);
    ssize_t new_bytes =
        ReadBytes(buf_ + already_read, kPacketSize - already_read);
    if (new_bytes < 0) {
      if (errno == EINTR) continue;
      LOG(ERROR, "ReadBytes(%p, %zd) failed with %d: %s\n",
          buf_ + already_read, kPacketSize - already_read,
          errno, strerror(errno));
      return false;
    }

    if (packet_bytes_ == -1) {
      for (size_t to_check = already_read; to_check < already_read + new_bytes;
           ++to_check) {
        if (buf_[to_check] == 0) {
          ++zeros_found;
          if (zeros_found == 4) {
            packet_bytes_ = 0;
            zeros_found = 0;
            new_bytes -= to_check + 1;
            memmove(buf_, buf_ + to_check + 1, new_bytes);
            to_check = 0;
          }
        } else {
          zeros_found = 0;
        }
      }
    }
    if (packet_bytes_ != -1) {  // if we decided that these are good bytes
      packet_bytes_ += new_bytes;
      if (packet_bytes_ == static_cast<int>(kPacketSize)) return true;
    }
  }
}

bool PacketFinder::ProcessPacket() {
<<<<<<< HEAD
  uint32_t unstuffed =
      cows_unstuff(reinterpret_cast<uint32_t *>(buf_), kPacketSize,
                   reinterpret_cast<uint32_t *>(unstuffed_data_));
=======
  uint32_t unstuffed = cows_unstuff(
      reinterpret_cast<uint32_t *>(buf_), PACKET_SIZE,
      reinterpret_cast<uint32_t *>(unstuffed_data_), PACKET_SIZE - 4);
>>>>>>> 96944818
  if (unstuffed == 0) {
    LOG(WARNING, "invalid packet\n");
    return false;
  } else if (unstuffed != (kPacketSize - 4) / 4) {
    LOG(WARNING, "packet is %" PRIu32 " words instead of %" PRIu32 "\n",
        unstuffed, (kPacketSize - 4) / 4);
    return false;
  }

  // Make sure the checksum checks out.
  uint32_t sent_checksum;
  memcpy(&sent_checksum, unstuffed_data_ + kPacketSize - 8, 4);
  uint32_t calculated_checksum = cape::CalculateChecksum(
      reinterpret_cast<uint8_t *>(unstuffed_data_), kPacketSize - 8);
  if (sent_checksum != calculated_checksum) {
    LOG(WARNING, "sent checksum: %" PRIx32 " vs calculated: %" PRIx32"\n",
        sent_checksum, calculated_checksum);
    return false;
  }

  return true;
}

bool PacketFinder::ReadPacket() {
  if (!FindPacket()) return false;

  if (!ProcessPacket()) {
    packet_bytes_ = -1;
    int zeros = 0;
    for (uint32_t i = 0; i < kPacketSize; ++i) {
      if (buf_[i] == 0) {
        ++zeros;
        if (zeros == 4) {
          LOG(INFO, "found another packet start at %d\n", i);
          packet_bytes_ = kPacketSize - (i + 1);
          memmove(buf_, buf_ + i + 1, packet_bytes_);
          return false;
        }
      } else {
        zeros = 0;
      }
    }
    return false;
  } else {
    packet_bytes_ = -1;
  }

  return true;
}

}  // namespace bbb<|MERGE_RESOLUTION|>--- conflicted
+++ resolved
@@ -65,15 +65,9 @@
 }
 
 bool PacketFinder::ProcessPacket() {
-<<<<<<< HEAD
-  uint32_t unstuffed =
-      cows_unstuff(reinterpret_cast<uint32_t *>(buf_), kPacketSize,
-                   reinterpret_cast<uint32_t *>(unstuffed_data_));
-=======
   uint32_t unstuffed = cows_unstuff(
-      reinterpret_cast<uint32_t *>(buf_), PACKET_SIZE,
-      reinterpret_cast<uint32_t *>(unstuffed_data_), PACKET_SIZE - 4);
->>>>>>> 96944818
+      reinterpret_cast<uint32_t *>(buf_), kPacketSize,
+      reinterpret_cast<uint32_t *>(unstuffed_data_), kPacketSize);
   if (unstuffed == 0) {
     LOG(WARNING, "invalid packet\n");
     return false;
